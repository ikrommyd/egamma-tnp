--- conflicted
+++ resolved
@@ -652,7 +652,7 @@
                 passing_probes,
                 failing_probes,
                 vars=vars,
-<<<<<<< HEAD
+                weight=weight,
             )
 
 class BaseSaSNtuples:
@@ -774,8 +774,4 @@
 
             return computed[0]
 
-        return to_compute
-=======
-                weight=weight,
-            )
->>>>>>> 0f9281a5
+        return to_compute