--- conflicted
+++ resolved
@@ -676,8 +676,6 @@
         zcands = zcands[has_matched_electron_tags & trig_matched_tag & pt_cond_tags & pt_cond_probes & eta_cond_tags & eta_cond_probes]
         events_with_tags = dak.num(zcands.tag, axis=1) >= 1
         zcands = zcands[events_with_tags]
-<<<<<<< HEAD
-=======
         if good_events.metadata.get("isMC"):
             genmatch_mask = (
                 (zcands.tag.matched_gen.distinctParentIdxG == zcands.probe.matched_gen.distinctParentIdxG)
@@ -689,7 +687,6 @@
             else:
                 genpartflav_mask = (zcands.tag.genPartFlav == 1) & (zcands.probe.genPartFlav == 11)
             zcands = zcands[dak.fill_none(genmatch_mask, False) & genpartflav_mask]
->>>>>>> 426d5756
         trigobjs = trigobjs[events_with_tags]
         tags = zcands.tag
         probes = zcands.probe
